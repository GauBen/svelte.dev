import { docs } from '$lib/server/content';
import { error } from '@sveltejs/kit';

export const prerender = true;

export async function load({ params }) {
<<<<<<< HEAD
	const [name, version] = params.path.split('/');
	const page = index[`docs/${name}/${version}`];
=======
	const page = docs.topics[params.path.split('/')[0]];
>>>>>>> bbf1b1d9

	if (!page) {
		error(404, 'Not found');
	}

	const regex = new RegExp(`^docs/${name}/v\\d+`);
	const versions = new Set<string>();

	for (const key in index) {
		if (regex.test(key)) {
			versions.add(key.split('/')[2]);
		}
	}

	return {
		sections: page.children,
		version,
		versions: Array.from(versions)
	};
}<|MERGE_RESOLUTION|>--- conflicted
+++ resolved
@@ -1,32 +1,42 @@
 import { docs } from '$lib/server/content';
-import { error } from '@sveltejs/kit';
+import { error, redirect } from '@sveltejs/kit';
 
 export const prerender = true;
 
 export async function load({ params }) {
-<<<<<<< HEAD
-	const [name, version] = params.path.split('/');
-	const page = index[`docs/${name}/${version}`];
-=======
-	const page = docs.topics[params.path.split('/')[0]];
->>>>>>> bbf1b1d9
+	const [name, version, page] = params.path.split('/');
+	const topic = docs.topics[`${name}/${version}`];
 
-	if (!page) {
+	if (!topic) {
+		if (!version) {
+			// clicked on a link like docs/svelte -> redirect to the latest version
+			const version_regex = new RegExp(`${params.path}\\/v\\d+$`);
+			const latest = Object.values(docs.topics)
+				.filter((doc) => version_regex.test(doc.slug))
+				.pop()!; // we take advantage of the fact that the object is ordered
+
+			redirect(307, `/${latest.children[0].children[0].slug}`);
+		}
+
 		error(404, 'Not found');
 	}
 
-	const regex = new RegExp(`^docs/${name}/v\\d+`);
-	const versions = new Set<string>();
+	if (!page) {
+		// clicked on a link like docs/svelte/v5 -> redirect to first page
+		redirect(307, `/${topic.children[0].children[0].slug}`);
+	}
 
-	for (const key in index) {
-		if (regex.test(key)) {
-			versions.add(key.split('/')[2]);
+	const versions: string[] = [];
+
+	for (const key in docs.topics) {
+		if (key.startsWith(`${name}/`)) {
+			versions.push(key.split('/')[1]);
 		}
 	}
 
 	return {
-		sections: page.children,
+		sections: topic.children,
 		version,
-		versions: Array.from(versions)
+		versions
 	};
 }